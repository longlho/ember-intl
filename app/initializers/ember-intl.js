--- conflicted
+++ resolved
@@ -4,7 +4,7 @@
  */
 
 import Ember from 'ember';
-<<<<<<< HEAD
+import ENV from '../config/environment';
 import { addLocaleData } from 'ember-intl/utils/data';
 import FormatDate from 'ember-intl/helpers/format-date';
 import FormatTime from 'ember-intl/helpers/format-time';
@@ -12,7 +12,6 @@
 import FormatNumber from 'ember-intl/helpers/format-number';
 import FormatHtmlMessage from 'ember-intl/helpers/format-html-message';
 import FormatMessage from 'ember-intl/helpers/format-message';
-import ENV from '../config/environment';
 import IntlAdapter from 'ember-intl/adapters/-intl-adapter';
 
 export var registerIntl = function (container) {
@@ -39,6 +38,12 @@
         container.register('adapter:-intl-adapter', IntlAdapter);
     }
 
+    // only here for backwards compat.
+    container.register('intl:main', container.lookup('service:intl'), {
+        instantiate: false,
+        singleton:   true
+    });
+
     Ember.HTMLBars._registerHelper('format-date', FormatDate);
     Ember.HTMLBars._registerHelper('format-time', FormatTime);
     Ember.HTMLBars._registerHelper('format-relative', FormatRelative);
@@ -52,67 +57,6 @@
 
     initialize: function (container, app) {
         registerIntl(container);
-
-=======
-import ENV from '../config/environment';
-import IntlService from '../services/intl';
-import { addLocaleData } from 'ember-intl/utils/data';
-import FormatDate from '../helpers/format-date';
-import FormatTime from '../helpers/format-time';
-import FormatRelative from '../helpers/format-relative';
-import FormatNumber from '../helpers/format-number';
-import FormatHtmlMessage from '../helpers/format-html-message';
-import FormatMessage from '../helpers/format-message';
-
-export var registerIntl = function (container) {
-    var seen   = requirejs._eak_seen;
-    var prefix = ENV.modulePrefix;
-
-    container.optionsForType('formats', {
-        singleton:   true,
-        instantiate: false
-    });
-
-    container.optionsForType('locale', {
-        singleton:   true,
-        instantiate: true
-    });
-
-    Object.keys(seen).filter(function (key) {
-        return key.indexOf(prefix + '\/cldrs\/') === 0;
-    }).forEach(function (key) {
-        addLocaleData(require(key, null, null, true)['default']);
-    });
-
-    if (Ember.HTMLBars) {
-        Ember.HTMLBars._registerHelper('format-date', FormatDate);
-        Ember.HTMLBars._registerHelper('format-time', FormatTime);
-        Ember.HTMLBars._registerHelper('format-relative', FormatRelative);
-        Ember.HTMLBars._registerHelper('format-number', FormatNumber);
-        Ember.HTMLBars._registerHelper('format-html-message', FormatHtmlMessage);
-        Ember.HTMLBars._registerHelper('format-message', FormatMessage);
-    }
-
-    // only here for backwards compat.
-    container.register('intl:main', container.lookup('service:intl'), {
-        instantiate: false,
-        singleton:   true
-    });
-
-    container.typeInjection('controller', 'intl', 'service:intl');
-    container.typeInjection('component',  'intl', 'service:intl');
-    container.typeInjection('route',      'intl', 'service:intl');
-    container.typeInjection('model',      'intl', 'service:intl');
-    container.typeInjection('view',       'intl', 'service:intl');
-    container.typeInjection('formatter',  'intl', 'service:intl');
-};
-
-export default {
-    name: 'ember-intl',
-
-    initialize: function (container, app) {
-        registerIntl(container);
->>>>>>> 25bedd01
         app.intl = container.lookup('service:intl');
     }
 };
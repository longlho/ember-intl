--- conflicted
+++ resolved
@@ -74,11 +74,7 @@
     this._log(fullMessage, options);
   }
 
-<<<<<<< HEAD
   _log(/*msg, options */) {
-=======
-  _log(/*msg, options*/) {
->>>>>>> 64bc04a3
     if (this.options.log) {
       return this.options.log.apply(undefined, arguments);
     }
@@ -100,11 +96,7 @@
     // sorted so that any translation path starts with `__addon__`
     // move to the head of the array.  this ensures the application's translations
     // take presidence over addon translations.
-<<<<<<< HEAD
     let sortedPaths = listFiles.sort((a /*, b*/) => {
-=======
-    let sortedPaths = listFiles.sort(a => {
->>>>>>> 64bc04a3
       if (path.relative(inputPath, a).indexOf('__addon__') === 0) {
         return -1;
       }

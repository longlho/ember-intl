import { run } from '@ember/runloop';
import { A as emberArray } from '@ember/array';
import EmberObject, { computed, set, get } from '@ember/object';
import hbs from 'htmlbars-inline-precompile';
import { moduleForComponent, test } from 'ember-qunit';
import formatMessageHelper from 'ember-intl/helpers/format-message';
import expectError from '../../helpers/expect-error';

const DEFAULT_LOCALE_NAME = 'en-us';

moduleForComponent('format-message', {
  integration: true,
  beforeEach() {
    let registry = this.registry || this.container;

    this.inject.service('intl');

    this.intl.addTranslations(DEFAULT_LOCALE_NAME, {
      foo: {
        bar: 'foo bar baz',
        baz: 'baz baz baz'
      }
    });

    registry.register('formats:main', {
      datetime: {
        shortWeekDay: {
          timeZone: 'UTC',
          day: 'numeric',
          month: 'long',
          year: 'numeric'
        }
      }
    });

    this.intl.setLocale(DEFAULT_LOCALE_NAME);
  }
});

test('exists', function(assert) {
  assert.expect(1);
  assert.ok(formatMessageHelper);
});

test('invoke formatMessage directly', function(assert) {
  assert.expect(1);
  assert.equal(this.intl.formatMessage('hello {world}', { world: 'world' }), 'hello world');
});

test('invoke formatMessage directly with formats', function(assert) {
  assert.expect(1);
  assert.equal(
    this.intl.formatMessage('Sale begins {day, datetime, shortWeekDay}', {
      day: 1390518044403,
      locale: 'en_us'
    }),
    'Sale begins January 23, 2014'
  );
});

test('message is formatted correctly with argument', function(assert) {
  assert.expect(1);
  this.render(hbs`{{format-message 'Hello {name}' name='Jason'}}`);
  assert.equal(this.$().text(), 'Hello Jason');
});

test('should throw if called with out a value', function(assert) {
  assert.expect(1);

  expectError(
    () => this.render(hbs`{{format-message}}`),
    ex => {
      assert.ok(
        ex.message.match(/Assertion Failed: \[ember-intl\] no translation string provided to format-message\./)
      );
    }
  );
});

test('should return a formatted string', function(assert) {
  assert.expect(1);

  this.setProperties({
    MSG: 'Hi, my name is {firstName} {lastName}.',
    firstName: 'Anthony',
    lastName: 'Pipkin'
  });

  this.render(hbs`{{format-message MSG firstName=firstName lastName=lastName}}`);

  assert.equal(this.$().text(), 'Hi, my name is Anthony Pipkin.');
});

test('should return a formatted string with formatted numbers and dates', function(assert) {
  assert.expect(1);

  this.setProperties({
    POP_MSG: '{city} has a population of {population, number, integer} as of {census_date, date, long}.',
    city: 'Atlanta',
    population: 5475213,
    census_date: new Date('1/1/2010').getTime(),
    timeZone: 'UTC'
  });

  this.render(
    hbs`{{format-message POP_MSG city=city population=population census_date=census_date timeZone=timeZone}}`
  );
  assert.equal(this.$().text(), 'Atlanta has a population of 5,475,213 as of January 1, 2010.');
});

test('should return a formatted string with formatted numbers and dates in a different locale', function(assert) {
  assert.expect(1);
  this.intl.setLocale('de-de');
  this.setProperties({
    POP_MSG: '{city} hat eine Bevölkerung von {population, number, integer} zum {census_date, date, long}.',
    city: 'Atlanta',
    population: 5475213,
    census_date: new Date('1/1/2010'),
    timeZone: 'UTC'
  });

  this.render(
    hbs`{{format-message POP_MSG city=city population=population census_date=census_date timeZone=timeZone}}`
  );
  assert.equal(this.$().text(), 'Atlanta hat eine Bevölkerung von 5.475.213 zum 1. Januar 2010.');
});

test('should return a formatted string with an `each` block', function(assert) {
  assert.expect(1);

  this.setProperties({
    HARVEST_MSG: '{person} harvested {count, plural, one {# apple} other {# apples}}.',
    harvests: emberArray([{ person: 'Allison', count: 10 }, { person: 'Jeremy', count: 60 }])
  });

  this.render(
    hbs`
    {{#each harvests as |harvest|}}{{format-message HARVEST_MSG person=harvest.person count=harvest.count}}{{/each}}
    `
  );

  assert.equal(
    this.$()
      .text()
      .trim(),
    'Allison harvested 10 apples.Jeremy harvested 60 apples.'
  );
});

test('able to discover all register translations', function(assert) {
  assert.expect(1);
  this.intl.addTranslation('es_MX', 'foo', 'bar');
  /* tests that the locale name becomes normalized to es-mx */
  this.intl.exists('test', 'fr-ca');
  assert.equal(get(this, 'intl.locales').join('; '), 'en-us; es-es; fr-fr; es-mx');
});

test('should respect format options for date ICU block', function(assert) {
  assert.expect(1);
<<<<<<< HEAD
  this.render(hbs`{{format-message 'Sale begins {day, datetime, shortWeekDay}' day=1390518044403}}`);
=======
  this.day = 1390518044403;
  this.render(hbs`{{format-message (l 'Sale begins {day, date, shortWeekDay}') day=day}}`);
>>>>>>> 64bc04a3
  assert.equal(this.$().text(), 'Sale begins January 23, 2014');
});

test('should return 0 instead of nothing', function(assert) {
  assert.expect(1);
  this.set('count', 0);
  this.render(hbs`{{format-message '{count}' count=count}}`);
  assert.equal(this.$().text(), '0');
});

test('l helper handles bound computed property', function(assert) {
  const done = assert.async();
  assert.expect(2);

  const context = EmberObject.extend({
    foo: true,
    cp: computed('foo', {
      get() {
        return get(this, 'foo') ? 'foo foo' : 'bar bar';
      }
    })
  }).create();

  set(this, 'context', context);
  this.render(hbs`{{format-message context.cp}}`);
  assert.equal(this.$().text(), 'foo foo');

  run(() => {
    context.set('foo', false);
    run.next(() => {
      assert.equal(this.$().text(), 'bar bar');
      done();
    });
  });
});<|MERGE_RESOLUTION|>--- conflicted
+++ resolved
@@ -157,12 +157,8 @@
 
 test('should respect format options for date ICU block', function(assert) {
   assert.expect(1);
-<<<<<<< HEAD
-  this.render(hbs`{{format-message 'Sale begins {day, datetime, shortWeekDay}' day=1390518044403}}`);
-=======
   this.day = 1390518044403;
-  this.render(hbs`{{format-message (l 'Sale begins {day, date, shortWeekDay}') day=day}}`);
->>>>>>> 64bc04a3
+  this.render(hbs`{{format-message 'Sale begins {day, datetime, shortWeekDay}' day=day}}`);
   assert.equal(this.$().text(), 'Sale begins January 23, 2014');
 });
 

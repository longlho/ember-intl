import { run } from '@ember/runloop';
import hbs from 'htmlbars-inline-precompile';
import { moduleForComponent, test } from 'ember-qunit';
import tHelper from 'ember-intl/helpers/t';

const DEFAULT_LOCALE_NAME = 'en-us';

moduleForComponent('t', {
  integration: true,
  beforeEach() {
    let registry = this.registry || this.container;

    this.inject.service('intl');

    this.intl.addTranslations(DEFAULT_LOCALE_NAME, {
      html: {
        greeting: '<strong>Hello {name} {count, number}</strong>'
      },
      foo: {
        bar: 'foo bar baz',
        baz: 'baz baz baz'
      }
    });

    registry.register('formats:main', {
      time: {
        shortWeekDay: {
          timeZone: 'UTC',
          day: 'numeric',
          month: 'long',
          year: 'numeric'
        }
      }
    });

    this.intl.setLocale(DEFAULT_LOCALE_NAME);
  }
});

test('exists', function(assert) {
  assert.expect(1);
  assert.ok(tHelper);
});

test('should return nothing if key does not exist and allowEmpty is set to true', function(assert) {
  assert.expect(1);
  this.render(hbs`{{t 'does.not.exist' allowEmpty=true}}`);
  assert.equal(this.$().text(), '');
});

test('should escape attributes but not the translation string', function(assert) {
  assert.expect(3);
  this.render(hbs`{{t 'html.greeting' htmlSafe=true name="<em>Jason</em>" count=42000}}`);
  assert.equal(this.$().children('strong').length, 1);
  assert.equal(this.$().children('em').length, 0);
  assert.equal(this.$().html(), `<strong>Hello &lt;em&gt;Jason&lt;/em&gt; 42,000</strong>`);
});

test('should render a TextNode', function(assert) {
  assert.expect(2);
  this.render(hbs`{{t 'html.greeting' name="<em>Jason</em>" count=42000}}`);
  assert.equal(this.$().children('em').length, 0);
  assert.equal(this.$().children('strong').length, 0);
});

test('locale can add message to intl service and read it', function(assert) {
  assert.expect(1);

  run(() => {
    this.intl.addTranslation(DEFAULT_LOCALE_NAME, 'oh', 'hai!').then(() => {
      this.render(hbs`{{t 'oh'}}`);
      assert.equal(this.$().text(), 'hai!');
    });
  });
});

test('translation value can be an empty string', function(assert) {
  assert.expect(1);

  run(() => {
    this.intl.addTranslation(DEFAULT_LOCALE_NAME, 'empty_translation', '').then(() => {
      this.render(hbs`{{t 'empty_translation'}}`);
      assert.equal(this.$().text(), '');
    });
  });
});

test('locale can add messages object and can read it', function(assert) {
  assert.expect(1);

  return this.intl
    .addTranslations(DEFAULT_LOCALE_NAME, {
      'bulk-add': 'bulk add works'
    })
    .then(() => {
      this.render(hbs`{{t 'bulk-add'}}`);
      assert.equal(this.$().text(), 'bulk add works');
    });
});

test('can inline locale for missing locale', function(assert) {
  assert.expect(1);
  this.render(hbs`{{t 'foo.bar' locale='xx-xx'}}`);
  assert.equal(this.$().text(), `Missing translation "foo.bar" for locale "xx-xx"`);
});

test('warns when no locale has been set', function(assert) {
  assert.expect(1);
  this.intl.setLocale();
  this.render(hbs`{{t 'foo.bar'}}`);
  assert.equal(this.$().text(), `No locale defined.  Unable to resolve translation: "foo.bar"`);
});

test('should fallback to with defaultMessage when key not found', function(assert) {
  assert.expect(1);
<<<<<<< HEAD
  this.render(hbs`{{t 'app.sale_begins' defaultMessage='Sale begins {day, time, shortWeekDay}' day=1390518044403}}`);
=======
  this.day = 1390518044403;
  this.render(hbs`{{t 'app.sale_begins' defaultMessage='Sale begins {day, date, shortWeekDay}' day=day}}`);
>>>>>>> 64bc04a3
  assert.equal(this.$().text(), 'Sale begins January 23, 2014');
});

test('should fallback to with fallback when key not found', function(assert) {
  assert.expect(1);
<<<<<<< HEAD
  this.render(hbs`{{t 'app.sale_begins' fallback='Sale begins {day, time, shortWeekDay}' day=1390518044403}}`);
=======
  this.day = 1390518044403;
  this.render(hbs`{{t 'app.sale_begins' fallback='Sale begins {day, date, shortWeekDay}' day=day}}`);
>>>>>>> 64bc04a3
  assert.equal(this.$().text(), 'Sale begins January 23, 2014');
});<|MERGE_RESOLUTION|>--- conflicted
+++ resolved
@@ -23,7 +23,7 @@
     });
 
     registry.register('formats:main', {
-      time: {
+      date: {
         shortWeekDay: {
           timeZone: 'UTC',
           day: 'numeric',
@@ -113,22 +113,14 @@
 
 test('should fallback to with defaultMessage when key not found', function(assert) {
   assert.expect(1);
-<<<<<<< HEAD
-  this.render(hbs`{{t 'app.sale_begins' defaultMessage='Sale begins {day, time, shortWeekDay}' day=1390518044403}}`);
-=======
   this.day = 1390518044403;
   this.render(hbs`{{t 'app.sale_begins' defaultMessage='Sale begins {day, date, shortWeekDay}' day=day}}`);
->>>>>>> 64bc04a3
   assert.equal(this.$().text(), 'Sale begins January 23, 2014');
 });
 
 test('should fallback to with fallback when key not found', function(assert) {
   assert.expect(1);
-<<<<<<< HEAD
-  this.render(hbs`{{t 'app.sale_begins' fallback='Sale begins {day, time, shortWeekDay}' day=1390518044403}}`);
-=======
   this.day = 1390518044403;
   this.render(hbs`{{t 'app.sale_begins' fallback='Sale begins {day, date, shortWeekDay}' day=day}}`);
->>>>>>> 64bc04a3
   assert.equal(this.$().text(), 'Sale begins January 23, 2014');
 });
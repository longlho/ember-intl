--- conflicted
+++ resolved
@@ -206,15 +206,11 @@
 
     const value = typeof translation === 'string' ? translation : options.fallback;
 
-<<<<<<< HEAD
     if (options && options.htmlSafe) {
-      return this.formatHtmlMessage(translation, ...args);
-    }
-
-    return this.formatMessage(translation, ...args);
-=======
+      return this.formatHtmlMessage(value, ...args);
+    }
+
     return this.formatMessage(value, ...args);
->>>>>>> 61eb91b5
   },
 
   /** @public **/

--- conflicted
+++ resolved
@@ -4,13 +4,8 @@
 	return Ember.HTMLBars.makeBoundHelper(function (params, hash, options, env) {
 		var formatter = this.container.lookup('ember-intl@formatter:' + formatterName);
 
-<<<<<<< HEAD
-		intl.one('localesChanged', this, function () {
-			Ember.run.scheduleOnce('render', this, this.rerender);
-=======
 		formatter.intl.one('localesChanged', this, function () {
 			Ember.run.once(this, this.rerender);
->>>>>>> 38ebdf18
 		});
 
 		return formatter.render.apply(formatter, arguments);

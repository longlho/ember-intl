--- conflicted
+++ resolved
@@ -23,17 +23,8 @@
   name: 'ember-intl',
   isLocalizationFramework: true,
 
-<<<<<<< HEAD
   /** @private **/
   addonConfig: null,
-=======
-  included() {
-    this._super.included.apply(this, arguments);
-
-    let app = this._findHost();
-    this.app = app;
-    this.addonOptions = this.intlConfig(app.env);
->>>>>>> 64bc04a3
 
   /** @private **/
   _isHost: false,
@@ -100,17 +91,8 @@
       nodes.push(projectTranslationTree);
     }
 
-<<<<<<< HEAD
     let translationNodes = mergeTrees(nodes, { overwrite: true });
     let preprocessors = registry.registeredForType('intl');
-=======
-      if (config.rootURL) {
-        prefix += config.rootURL;
-      }
-      if (assetPath) {
-        prefix += assetPath;
-      }
->>>>>>> 64bc04a3
 
     if (preprocessors.length > 0) {
       preprocessors.forEach(preprocessor => {
@@ -121,7 +103,6 @@
     return translationNodes;
   },
 
-<<<<<<< HEAD
   /*
    * @method processAddons
    * @param {array} array of addon models
@@ -154,9 +135,6 @@
       }
     } else if (translationTree) {
       nodes.push(this.namespaceAddonTree(translationTree, addon));
-=======
-      return [`<script src="${prefix}/intl.min.js"></script>`].concat(localeScripts).join('\n');
->>>>>>> 64bc04a3
     }
 
     this.processAddons(addon.addons, nodes);
@@ -169,23 +147,9 @@
     });
   },
 
-<<<<<<< HEAD
   treeForApp(appTree) {
     if (!this._isHost) {
       return appTree;
-=======
-    if (this.hasTranslationDir && !this.addonOptions.publicOnly) {
-      trees.push(
-        this.reduceTranslations({
-          filename(key) {
-            return `${key}.js`;
-          },
-          wrapEntry(obj) {
-            return `export default ${stringify(obj)};`;
-          }
-        })
-      );
->>>>>>> 64bc04a3
     }
 
     let trees = [];
@@ -223,17 +187,8 @@
       return;
     }
 
-<<<<<<< HEAD
     if (this.addonConfig.publicOnly && this._translationTree) {
       return this.processTranslationTree(this._translationTree);
-=======
-      trees.push(
-        require('./lib/broccoli/intl-polyfill')({
-          locales: this.projectLocales,
-          destDir: (appOptions.app && appOptions.app.intl) || 'assets/intl'
-        })
-      );
->>>>>>> 64bc04a3
     }
   },
 
@@ -298,7 +253,6 @@
           return true;
         }
 
-<<<<<<< HEAD
         this.log(`'${locale}' is not a valid locale name`);
 
         return false;
@@ -309,27 +263,6 @@
       .castArray(addonConfig.locales)
       .filter(locale => typeof locale === 'string')
       .map(locale => locale.toLocaleLowerCase());
-=======
-    addonConfig = Object.assign(
-      {
-        locales: null,
-        baseLocale: null,
-        publicOnly: false,
-        disablePolyfill: false,
-        autoPolyfill: false,
-        inputPath: 'translations',
-        outputPath: 'translations'
-      },
-      addonConfig
-    );
-
-    if (addonConfig.locales) {
-      addonConfig.locales = utils
-        .castArray(addonConfig.locales)
-        .filter(locale => typeof locale === 'string')
-        .map(locale => locale.toLocaleLowerCase());
-    }
->>>>>>> 64bc04a3
 
     return addonConfig;
   },
@@ -337,77 +270,18 @@
   discoverLocales(inputPath) {
     let projectTranslationPath = path.join(this.app.project.root, inputPath);
 
-<<<<<<< HEAD
     if (existsSync(projectTranslationPath)) {
       return walkSync(projectTranslationPath, {
         directories: false
       }).map(filename => {
-        return path.basename(filename, path.extname(filename)).toLowerCase().replace(/_/g, '-');
+        return path
+          .basename(filename, path.extname(filename))
+          .toLowerCase()
+          .replace(/_/g, '-');
       });
     }
 
     return [];
-=======
-    if (this.hasTranslationDir) {
-      let joinedPath = path.join(this.app.project.root, this.addonOptions.inputPath);
-      locales = locales.concat(
-        walkSync(joinedPath, { directories: false }).map(function(filename) {
-          return path
-            .basename(filename, path.extname(filename))
-            .toLowerCase()
-            .replace(/_/g, '-');
-        })
-      );
-    }
-
-    if (this.addonOptions.locales) {
-      locales = locales.concat(this.addonOptions.locales);
-    }
-
-    locales = locales.concat(
-      locales.filter(function(locale) {
-        if (utils.isSupportedLocale(locale)) {
-          return true;
-        }
-
-        this.log(`'${locale}' is not a valid locale name`);
-
-        return false;
-      }, this)
-    );
-
-    return utils.unique(locales);
-  },
-
-  findIntlAddons() {
-    let projectName = this.app.project.name();
-    let addons = this.app.project.addons;
-    let registered = new Set();
-
-    let find = function(list, addon) {
-      // Only handle each addon once
-      if (registered.has(addon.name)) {
-        return list;
-      }
-
-      let translationPath = addon.pkg['ember-addon'].translationPath || 'translations';
-
-      if (projectName !== addon.name && existsSync(path.join(addon.root, translationPath))) {
-        list.push({
-          name: addon.name,
-          translationPath: translationPath,
-          path: addon.root
-        });
-
-        registered.add(addon.name);
-      }
-
-      // Recursively load all child addons
-      return addon.addons.reduce(find, list);
-    };
-
-    return addons.reduce(find, []);
->>>>>>> 64bc04a3
   },
 
   mergeTranslationTrees(projectTranslations, addonTranslations) {
@@ -423,24 +297,12 @@
     });
   },
 
-<<<<<<< HEAD
   processTranslationTree(node, opts = {}) {
     let addon = this;
 
     return new TranslationReducer(
       node,
       Object.assign({}, this.addonConfig, opts, {
-=======
-  reduceTranslations(opts) {
-    if (!opts) {
-      opts = {};
-    }
-    let addon = this;
-
-    return new TranslationReducer(
-      [this.translationTree],
-      Object.assign({}, this.addonOptions, opts, {
->>>>>>> 64bc04a3
         verbose: !(this.app.options && this.app.options.intl && this.app.options.intl.silent),
         log() {
           return addon.log.apply(addon, arguments);

--- conflicted
+++ resolved
@@ -5,13 +5,9 @@
  * Copyrights licensed under the New BSD License. See the accompanying LICENSE file for terms.
  */
 
-<<<<<<< HEAD
+'use strict';
+
 const { WatchedDir, UnwatchedDir } = require('broccoli-source');
-=======
-'use strict';
-
-const WatchedDir = require('broccoli-source').WatchedDir;
->>>>>>> 451f30ad
 const stringify = require('json-stable-stringify');
 const mergeTrees = require('broccoli-merge-trees');
 const extract = require('broccoli-cldr-data');

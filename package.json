--- conflicted
+++ resolved
@@ -28,12 +28,9 @@
   "license": "BSD-3-Clause",
   "dependencies": {
     "broccoli-caching-writer": "^0.5.5",
-<<<<<<< HEAD
-=======
     "broccoli-filter": "^0.1.12",
     "broccoli-funnel": "^0.2.2",
     "broccoli-merge-trees": "^0.2.1",
->>>>>>> 87544c0c
     "formatjs-extract-cldr-data": "^1.1.0",
     "intl": "0.1.4",
     "intl-messageformat": "1.1.0",
@@ -44,15 +41,8 @@
     "walk-sync": "^0.1.3"
   },
   "devDependencies": {
-<<<<<<< HEAD
-    "broccoli-merge-trees": "^0.2.1",
-    "broccoli-static-compiler": "^0.2.1",
     "ember-cli": "0.2.0",
     "ember-cli-htmlbars": "^0.7.4",
-=======
-    "ember-cli": "0.1.15",
-    "ember-cli-htmlbars": "^0.6.0",
->>>>>>> 87544c0c
     "ember-cli-inject-live-reload": "^1.3.0",
     "ember-cli-qunit": "^0.3.9",
     "ember-code-snippet": "^0.1.3",

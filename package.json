--- conflicted
+++ resolved
@@ -23,11 +23,7 @@
   "license": "BSD-3-Clause",
   "dependencies": {
     "broccoli-caching-writer": "^2.0.0",
-<<<<<<< HEAD
     "broccoli-funnel": "^1.0.1",
-=======
-    "broccoli-funnel": "^1.0.0",
->>>>>>> d467bef3
     "broccoli-merge-trees": "^1.0.0",
     "broccoli-source": "^1.1.0",
     "broccoli-stew": "^1.0.0",

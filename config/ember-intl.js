/* eslint-env node */

module.exports = function(/* environment */) {
  return {
    /**
     * The locales that are application supports.
     *
     * This is optional and is automatically set if project stores translations
     * where ember-intl is able to look them up (<project root>/translations/).
     *
     * If the project relies on side-loading translations, then you must explicitly
     * list out the locales. i.e: ['en-us', 'en-gb', 'fr-fr']
     *
     * @property locales
     * @type {Array?}
     * @default "null"
     */
    locales: null,

    /**
     * baseLocale is used to determine if translation keys are missing from other locales.
     * This property is optional, and if you rely on sideloading translations then
     * this should be null
     *
     * @property baseLocale
     * @type {String?}
     * @default "null"
     */
    baseLocale: null,

    /**
<<<<<<< HEAD
    * prevents the translations from being bundled with the application code.
    * This enables asynchronously loading the translations for the active locale
    * by fetching them from the asset folder of the build.
    *
    * See: https://github.com/jasonmit/ember-intl/blob/master/docs/asynchronously-loading-translations.md
    *
    * @property publicOnly
    * @type {Boolean}
    * @default "false"
    */
=======
     * autoPolyfill, when true will automatically inject the IntlJS polyfill
     * into index.html
     *
     * @property autoPolyfill
     * @type {Boolean}
     * @default "false"
     */
    autoPolyfill: false,

    /**
     * disablePolyfill prevents the polyfill from being bundled in the asset folder of the build
     *
     * @property disablePolyfill
     * @type {Boolean}
     * @default "false"
     */
    disablePolyfill: false,

    /**
     * prevents the translations from being bundled with the application code.
     * This enables asynchronously loading the translations for the active locale
     * by fetching them from the asset folder of the build.
     *
     * See: https://github.com/jasonmit/ember-intl/blob/master/docs/asynchronously-loading-translations.md
     *
     * @property publicOnly
     * @type {Boolean}
     * @default "false"
     */
>>>>>>> 64bc04a3
    publicOnly: false
  };
};<|MERGE_RESOLUTION|>--- conflicted
+++ resolved
@@ -29,37 +29,6 @@
     baseLocale: null,
 
     /**
-<<<<<<< HEAD
-    * prevents the translations from being bundled with the application code.
-    * This enables asynchronously loading the translations for the active locale
-    * by fetching them from the asset folder of the build.
-    *
-    * See: https://github.com/jasonmit/ember-intl/blob/master/docs/asynchronously-loading-translations.md
-    *
-    * @property publicOnly
-    * @type {Boolean}
-    * @default "false"
-    */
-=======
-     * autoPolyfill, when true will automatically inject the IntlJS polyfill
-     * into index.html
-     *
-     * @property autoPolyfill
-     * @type {Boolean}
-     * @default "false"
-     */
-    autoPolyfill: false,
-
-    /**
-     * disablePolyfill prevents the polyfill from being bundled in the asset folder of the build
-     *
-     * @property disablePolyfill
-     * @type {Boolean}
-     * @default "false"
-     */
-    disablePolyfill: false,
-
-    /**
      * prevents the translations from being bundled with the application code.
      * This enables asynchronously loading the translations for the active locale
      * by fetching them from the asset folder of the build.
@@ -70,7 +39,6 @@
      * @type {Boolean}
      * @default "false"
      */
->>>>>>> 64bc04a3
     publicOnly: false
   };
 };
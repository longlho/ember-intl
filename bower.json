--- conflicted
+++ resolved
@@ -1,10 +1,6 @@
 {
   "name": "ember-intl",
-<<<<<<< HEAD
-  "version": "1.2.0",
-=======
   "version": "1.2.2",
->>>>>>> 87544c0c
   "keyboards": [
     "intl",
     "formatjs",
